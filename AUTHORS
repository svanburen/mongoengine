The PRIMARY AUTHORS are (and/or have been):

Ross Lawley <ross.lawley@gmail.com>
Harry Marr <harry@hmarr.com>
Matt Dennewitz <mattdennewitz@gmail.com>
Deepak Thukral <iapain@yahoo.com>
Florian Schlachter <flori@n-schlachter.de>
Steve Challis <steve@stevechallis.com>
Wilson Júnior <wilsonpjunior@gmail.com>
Dan Crosta https://github.com/dcrosta
Laine Herron https://github.com/LaineHerron

CONTRIBUTORS

Dervived from the git logs, inevitably incomplete but all of whom and others
have submitted patches, reported bugs and generally helped make MongoEngine
that much better:

 * Harry Marr
 * Ross Lawley
 * blackbrrr
 * Florian Schlachter
 * Vincent Driessen
 * Steve Challis
 * flosch
 * Deepak Thukral
 * Colin Howe
 * Wilson Júnior
 * Alistair Roche
 * Dan Crosta
 * Viktor Kerkez
 * Stephan Jaekel
 * Rached Ben Mustapha
 * Greg Turner
 * Daniel Hasselrot
 * Mircea Pasoi
 * Matt Chisholm
 * James Punteney
 * TimothéePeignier
 * Stuart Rackham
 * Serge Matveenko
 * Matt Dennewitz
 * Don Spaulding
 * Ales Zoulek
 * sshwsfc
 * sib
 * Samuel Clay
 * Nick Vlku
 * martin
 * Flavio Amieiro
 * Анхбаяр Лхагвадорж
 * Zak Johnson
 * Victor Farazdagi
 * vandersonmota
 * Theo Julienne
 * sp
 * Slavi Pantaleev
 * Richard Henry
 * Nicolas Perriault
 * Nick Vlku Jr
 * Michael Henson
 * Leo Honkanen
 * kuno
 * Josh Ourisman
 * Jaime
 * Igor Ivanov
 * Gregg Lind
 * Gareth Lloyd
 * Albert Choi
 * John Arnfield
 * grubberr
 * Paul Aliagas
 * Paul Cunnane
 * Julien Rebetez
 * Marc Tamlyn
 * Karim Allah
 * Adam Parrish
 * jpfarias
 * jonrscott
 * Alice Zoë Bevan-McGregor
 * Stephen Young
 * tkloc
 * aid
 * yamaneko1212
 * dave mankoff
 * Alexander G. Morano
 * jwilder
 * Joe Shaw
 * Adam Flynn
 * Ankhbayar
 * Jan Schrewe
 * David Koblas
 * Crittercism
 * Alvin Liang
 * andrewmlevy
 * Chris Faulkner
 * Ashwin Purohit
 * Shalabh Aggarwal
 * Chris Williams
 * Robert Kajic
 * Jacob Peddicord
 * Nils Hasenbanck
 * mostlystatic
 * Greg Banks
 * swashbuckler
 * Adam Reeve
 * Anthony Nemitz
 * deignacio
 * Shaun Duncan
 * Meir Kriheli
 * Andrey Fedoseev
 * aparajita
 * Tristan Escalada
 * Alexander Koshelev
 * Jaime Irurzun
 * Alexandre González
 * Thomas Steinacher
 * Tommi Komulainen
 * Peter Landry
 * biszkoptwielki
 * Anton Kolechkin
 * Sergey Nikitin
 * psychogenic
 * Stefan Wójcik
 * dimonb
 * Garry Polley
 * James Slagle
 * Adrian Scott
 * Peter Teichman
 * Jakub Kot
 * Jorge Bastida
<<<<<<< HEAD
 * Stefan Wójcik
 * Pete Campton
 * Martyn Smith
 * Marcelo Anton
 * Aleksey Porfirov
 * Nicolas Trippar
 * Manuel Hermann
 * Gustavo Gawryszewski
 * Max Countryman
 * caitifbrito
 * lcya86 刘春洋
 * Martin Alderete (https://github.com/malderete)
 * Nick Joyce
 * Jared Forsyth
 * Kenneth Falck
 * Lukasz Balcerzak
=======
 * Aleksandr Sorokoumov
>>>>>>> 836dc96f
<|MERGE_RESOLUTION|>--- conflicted
+++ resolved
@@ -129,7 +129,6 @@
  * Peter Teichman
  * Jakub Kot
  * Jorge Bastida
-<<<<<<< HEAD
  * Stefan Wójcik
  * Pete Campton
  * Martyn Smith
@@ -146,6 +145,4 @@
  * Jared Forsyth
  * Kenneth Falck
  * Lukasz Balcerzak
-=======
- * Aleksandr Sorokoumov
->>>>>>> 836dc96f
+ * Aleksandr Sorokoumov