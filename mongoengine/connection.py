import pymongo
from pymongo import MongoClient, MongoReplicaSetClient, uri_parser


__all__ = ['ConnectionError', 'connect', 'register_connection',
           'DEFAULT_CONNECTION_NAME']


DEFAULT_CONNECTION_NAME = 'default'


class ConnectionError(Exception):
    pass


_connection_settings = {}
_connections = {}
_dbs = {}


def register_connection(alias, name, host=None, port=None,
                        is_slave=False, read_preference=False, slaves=None,
                        username=None, password=None, authentication_source=None,
                        **kwargs):
    """Add a connection.

    :param alias: the name that will be used to refer to this connection
        throughout MongoEngine
    :param name: the name of the specific database to use
    :param host: the host name of the :program:`mongod` instance to connect to
    :param port: the port that the :program:`mongod` instance is running on
    :param is_slave: whether the connection can act as a slave
      ** Depreciated pymongo 2.0.1+
    :param read_preference: The read preference for the collection
       ** Added pymongo 2.1
    :param slaves: a list of aliases of slave connections; each of these must
        be a registered connection that has :attr:`is_slave` set to ``True``
    :param username: username to authenticate with
    :param password: password to authenticate with
    :param authentication_source: database to authenticate against
    :param kwargs: allow ad-hoc parameters to be passed into the pymongo driver

    """
    global _connection_settings

    conn_settings = {
        'name': name,
        'host': host or 'localhost',
        'port': port or 27017,
        'is_slave': is_slave,
        'read_preference': read_preference,
        'slaves': slaves or [],
        'username': username,
        'password': password,
        'authentication_source': authentication_source
    }

    # Handle uri style connections
    if "://" in conn_settings['host']:
        uri_dict = uri_parser.parse_uri(conn_settings['host'])
        conn_settings.update({
            'name': uri_dict.get('database') or name,
            'username': uri_dict.get('username'),
            'password': uri_dict.get('password'),
            'read_preference': read_preference,
        })
        if "replicaSet" in conn_settings['host']:
            conn_settings['replicaSet'] = True

    conn_settings.update(kwargs)
    _connection_settings[alias] = conn_settings


def disconnect(alias=DEFAULT_CONNECTION_NAME):
    global _connections
    global _dbs

    if alias in _connections:
        get_connection(alias=alias).disconnect()
        del _connections[alias]
    if alias in _dbs:
        del _dbs[alias]


def get_connection(alias=DEFAULT_CONNECTION_NAME, reconnect=False):
    global _connections
    # Connect to the database if not already connected
    if reconnect:
        disconnect(alias)

    if alias not in _connections:
        if alias not in _connection_settings:
            msg = 'Connection with alias "%s" has not been defined' % alias
            if alias == DEFAULT_CONNECTION_NAME:
                msg = 'You have not defined a default connection'
            raise ConnectionError(msg)
        conn_settings = _connection_settings[alias].copy()

<<<<<<< HEAD
        if hasattr(pymongo, 'version_tuple'):  # Support for 2.1+
            conn_settings.pop('name', None)
            conn_settings.pop('slaves', None)
            conn_settings.pop('is_slave', None)
            conn_settings.pop('username', None)
            conn_settings.pop('password', None)
            conn_settings.pop('authentication_source', None)
        else:
            # Get all the slave connections
            if 'slaves' in conn_settings:
                slaves = []
                for slave_alias in conn_settings['slaves']:
                    slaves.append(get_connection(slave_alias))
                conn_settings['slaves'] = slaves
                conn_settings.pop('read_preference', None)
=======
        conn_settings.pop('name', None)
        conn_settings.pop('slaves', None)
        conn_settings.pop('is_slave', None)
        conn_settings.pop('username', None)
        conn_settings.pop('password', None)
>>>>>>> abbbd837

        connection_class = MongoClient
        if 'replicaSet' in conn_settings:
            conn_settings['hosts_or_uri'] = conn_settings.pop('host', None)
            # Discard port since it can't be used on MongoReplicaSetClient
            conn_settings.pop('port', None)
            # Discard replicaSet if not base string
            if not isinstance(conn_settings['replicaSet'], basestring):
                conn_settings.pop('replicaSet', None)
            connection_class = MongoReplicaSetClient

        try:
            connection = None
            connection_settings_iterator = ((alias, settings.copy()) for alias, settings in _connection_settings.iteritems())
            for alias, connection_settings in connection_settings_iterator:
                connection_settings.pop('name', None)
                connection_settings.pop('slaves', None)
                connection_settings.pop('is_slave', None)
                connection_settings.pop('username', None)
                connection_settings.pop('password', None)
                if conn_settings == connection_settings and _connections.get(alias, None):
                    connection = _connections[alias]
                    break

            _connections[alias] = connection if connection else connection_class(**conn_settings)
        except Exception, e:
            raise ConnectionError("Cannot connect to database %s :\n%s" % (alias, e))
    return _connections[alias]


def get_db(alias=DEFAULT_CONNECTION_NAME, reconnect=False):
    global _dbs
    if reconnect:
        disconnect(alias)

    if alias not in _dbs:
        conn = get_connection(alias)
        conn_settings = _connection_settings[alias]
        db = conn[conn_settings['name']]
        # Authenticate if necessary
        if conn_settings['username'] and conn_settings['password']:
            db.authenticate(conn_settings['username'],
                            conn_settings['password'],
                            source=conn_settings['authentication_source'])
        _dbs[alias] = db
    return _dbs[alias]


def connect(db, alias=DEFAULT_CONNECTION_NAME, **kwargs):
    """Connect to the database specified by the 'db' argument.

    Connection settings may be provided here as well if the database is not
    running on the default port on localhost. If authentication is needed,
    provide username and password arguments as well.

    Multiple databases are supported by using aliases.  Provide a separate
    `alias` to connect to a different instance of :program:`mongod`.

    .. versionchanged:: 0.6 - added multiple database support.
    """
    global _connections
    if alias not in _connections:
        register_connection(alias, db, **kwargs)

    return get_connection(alias)


# Support old naming convention
_get_connection = get_connection
_get_db = get_db<|MERGE_RESOLUTION|>--- conflicted
+++ resolved
@@ -96,29 +96,12 @@
             raise ConnectionError(msg)
         conn_settings = _connection_settings[alias].copy()
 
-<<<<<<< HEAD
-        if hasattr(pymongo, 'version_tuple'):  # Support for 2.1+
-            conn_settings.pop('name', None)
-            conn_settings.pop('slaves', None)
-            conn_settings.pop('is_slave', None)
-            conn_settings.pop('username', None)
-            conn_settings.pop('password', None)
-            conn_settings.pop('authentication_source', None)
-        else:
-            # Get all the slave connections
-            if 'slaves' in conn_settings:
-                slaves = []
-                for slave_alias in conn_settings['slaves']:
-                    slaves.append(get_connection(slave_alias))
-                conn_settings['slaves'] = slaves
-                conn_settings.pop('read_preference', None)
-=======
         conn_settings.pop('name', None)
         conn_settings.pop('slaves', None)
         conn_settings.pop('is_slave', None)
         conn_settings.pop('username', None)
         conn_settings.pop('password', None)
->>>>>>> abbbd837
+        conn_settings.pop('authentication_source', None)
 
         connection_class = MongoClient
         if 'replicaSet' in conn_settings:
