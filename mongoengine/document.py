--- conflicted
+++ resolved
@@ -89,15 +89,12 @@
 
         return data
 
-<<<<<<< HEAD
-=======
     def save(self, *args, **kwargs):
         warnings.warn("EmbeddedDocument.save is deprecated and will be removed in a next version of mongoengine."
                       "Use the parent document's .save() or ._instance.save()",
                       DeprecationWarning, stacklevel=2)
         self._instance.save(*args, **kwargs)
 
->>>>>>> 595cb99b
     def reload(self, *args, **kwargs):
         warnings.warn("EmbeddedDocument.reload is deprecated and will be removed in a next version of mongoengine."
                       "Use the parent document's .reload() or ._instance.reload()",
