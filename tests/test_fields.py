--- conflicted
+++ resolved
@@ -2205,7 +2205,6 @@
         c = self.db['mongoengine.counters'].find_one({'_id': 'animal.id'})
         self.assertEqual(c['next'], 10)
 
-<<<<<<< HEAD
     def test_sequence_field_value_decorator(self):
         class Person(Document):
             id = SequenceField(primary_key=True, value_decorator=str)
@@ -2226,7 +2225,7 @@
 
         c = self.db['mongoengine.counters'].find_one({'_id': 'person.id'})
         self.assertEqual(c['next'], 10)
-=======
+
     def test_embedded_sequence_field(self):
         class Comment(EmbeddedDocument):
             id = SequenceField()
@@ -2242,13 +2241,13 @@
         Post(title="MongoEngine",
              comments=[Comment(content="NoSQL Rocks"),
                        Comment(content="MongoEngine Rocks")]).save()
-
+        import ipdb; ipdb.set_trace();
         c = self.db['mongoengine.counters'].find_one({'_id': 'comment.id'})
         self.assertEqual(c['next'], 2)
         post = Post.objects.first()
         self.assertEqual(1, post.comments[0].id)
         self.assertEqual(2, post.comments[1].id)
->>>>>>> 74343841
+
 
     def test_generic_embedded_document(self):
         class Car(EmbeddedDocument):
